--- conflicted
+++ resolved
@@ -3523,122 +3523,88 @@
 	return dbc.GetTriggers(ctx, triggerType, "", "")
 }
 
-func (dbc *cockroachDBClientImpl) Rename(ctx context.Context, shortFromRepoSource, fromRepoSource, fromRepoOwner, fromRepoName, shortToRepoSource, toRepoSource, toRepoOwner, toRepoName string) (err error) {
+func (dbc *cockroachDBClientImpl) Rename(ctx context.Context, shortFromRepoSource, fromRepoSource, fromRepoOwner, fromRepoName, shortToRepoSource, toRepoSource, toRepoOwner, toRepoName string) error {
 
 	span, ctx := opentracing.StartSpanFromContext(ctx, "CockroachDb::Rename")
 	defer span.Finish()
 
-<<<<<<< HEAD
-	err = dbc.RenameBuildVersion(ctx, shortFromRepoSource, fromRepoOwner, fromRepoName, shortToRepoSource, toRepoOwner, toRepoName)
-	if err != nil {
-		ext.Error.Set(span, true)
-		span.LogFields(otlog.Error(err))
-		return
-	}
-	err = dbc.RenameBuilds(ctx, fromRepoSource, fromRepoOwner, fromRepoName, toRepoSource, toRepoOwner, toRepoName)
-	if err != nil {
-		ext.Error.Set(span, true)
-		span.LogFields(otlog.Error(err))
-		return
-	}
-	err = dbc.RenameBuildLogs(ctx, fromRepoSource, fromRepoOwner, fromRepoName, toRepoSource, toRepoOwner, toRepoName)
-	if err != nil {
-		ext.Error.Set(span, true)
-		span.LogFields(otlog.Error(err))
-		return
-	}
-	err = dbc.RenameReleases(ctx, fromRepoSource, fromRepoOwner, fromRepoName, toRepoSource, toRepoOwner, toRepoName)
-	if err != nil {
-		ext.Error.Set(span, true)
-		span.LogFields(otlog.Error(err))
-		return
-	}
-	err = dbc.RenameReleaseLogs(ctx, fromRepoSource, fromRepoOwner, fromRepoName, toRepoSource, toRepoOwner, toRepoName)
-	if err != nil {
-		ext.Error.Set(span, true)
-		span.LogFields(otlog.Error(err))
-		return
-	}
-	err = dbc.RenameComputedPipelines(ctx, fromRepoSource, fromRepoOwner, fromRepoName, toRepoSource, toRepoOwner, toRepoName)
-	if err != nil {
-		ext.Error.Set(span, true)
-		span.LogFields(otlog.Error(err))
-		return
-	}
-	err = dbc.RenameComputedReleases(ctx, fromRepoSource, fromRepoOwner, fromRepoName, toRepoSource, toRepoOwner, toRepoName)
-	if err != nil {
-		ext.Error.Set(span, true)
-		span.LogFields(otlog.Error(err))
-		return
-=======
 	nrOfQueries := 7
 	var wg sync.WaitGroup
 	wg.Add(nrOfQueries)
 
 	errors := make(chan error, nrOfQueries)
 
-	go func(wg sync.WaitGroup, ctx context.Context, shortFromRepoSource, fromRepoOwner, fromRepoName, shortToRepoSource, toRepoOwner, toRepoName string) {
+	go func(wg *sync.WaitGroup, ctx context.Context, shortFromRepoSource, fromRepoOwner, fromRepoName, shortToRepoSource, toRepoOwner, toRepoName string) {
 		defer wg.Done()
 		err := dbc.RenameBuildVersion(ctx, shortFromRepoSource, fromRepoOwner, fromRepoName, shortToRepoSource, toRepoOwner, toRepoName)
 		if err != nil {
 			errors <- err
 		}
-	}(wg, ctx, shortFromRepoSource, fromRepoOwner, fromRepoName, shortToRepoSource, toRepoOwner, toRepoName)
-
-	go func(wg sync.WaitGroup, ctx context.Context, fromRepoSource, fromRepoOwner, fromRepoName, toRepoSource, toRepoOwner, toRepoName string) {
+	}(&wg, ctx, shortFromRepoSource, fromRepoOwner, fromRepoName, shortToRepoSource, toRepoOwner, toRepoName)
+
+	go func(wg *sync.WaitGroup, ctx context.Context, fromRepoSource, fromRepoOwner, fromRepoName, toRepoSource, toRepoOwner, toRepoName string) {
 		defer wg.Done()
 		err := dbc.RenameBuilds(ctx, fromRepoSource, fromRepoOwner, fromRepoName, toRepoSource, toRepoOwner, toRepoName)
 		if err != nil {
 			errors <- err
 		}
-	}(wg, ctx, fromRepoSource, fromRepoOwner, fromRepoName, toRepoSource, toRepoOwner, toRepoName)
-
-	go func(wg sync.WaitGroup, ctx context.Context, fromRepoSource, fromRepoOwner, fromRepoName, toRepoSource, toRepoOwner, toRepoName string) {
+	}(&wg, ctx, fromRepoSource, fromRepoOwner, fromRepoName, toRepoSource, toRepoOwner, toRepoName)
+
+	go func(wg *sync.WaitGroup, ctx context.Context, fromRepoSource, fromRepoOwner, fromRepoName, toRepoSource, toRepoOwner, toRepoName string) {
 		defer wg.Done()
 		err := dbc.RenameBuildLogs(ctx, fromRepoSource, fromRepoOwner, fromRepoName, toRepoSource, toRepoOwner, toRepoName)
 		if err != nil {
 			errors <- err
 		}
-	}(wg, ctx, fromRepoSource, fromRepoOwner, fromRepoName, toRepoSource, toRepoOwner, toRepoName)
-
-	go func(wg sync.WaitGroup, ctx context.Context, fromRepoSource, fromRepoOwner, fromRepoName, toRepoSource, toRepoOwner, toRepoName string) {
+	}(&wg, ctx, fromRepoSource, fromRepoOwner, fromRepoName, toRepoSource, toRepoOwner, toRepoName)
+
+	go func(wg *sync.WaitGroup, ctx context.Context, fromRepoSource, fromRepoOwner, fromRepoName, toRepoSource, toRepoOwner, toRepoName string) {
 		defer wg.Done()
 		err := dbc.RenameReleases(ctx, fromRepoSource, fromRepoOwner, fromRepoName, toRepoSource, toRepoOwner, toRepoName)
 		if err != nil {
 			errors <- err
 		}
-	}(wg, ctx, fromRepoSource, fromRepoOwner, fromRepoName, toRepoSource, toRepoOwner, toRepoName)
-
-	go func(wg sync.WaitGroup, ctx context.Context, fromRepoSource, fromRepoOwner, fromRepoName, toRepoSource, toRepoOwner, toRepoName string) {
+	}(&wg, ctx, fromRepoSource, fromRepoOwner, fromRepoName, toRepoSource, toRepoOwner, toRepoName)
+
+	go func(wg *sync.WaitGroup, ctx context.Context, fromRepoSource, fromRepoOwner, fromRepoName, toRepoSource, toRepoOwner, toRepoName string) {
 		defer wg.Done()
 		err := dbc.RenameReleaseLogs(ctx, fromRepoSource, fromRepoOwner, fromRepoName, toRepoSource, toRepoOwner, toRepoName)
 		if err != nil {
 			errors <- err
 		}
-	}(wg, ctx, fromRepoSource, fromRepoOwner, fromRepoName, toRepoSource, toRepoOwner, toRepoName)
-
-	go func(wg sync.WaitGroup, ctx context.Context, fromRepoSource, fromRepoOwner, fromRepoName, toRepoSource, toRepoOwner, toRepoName string) {
+	}(&wg, ctx, fromRepoSource, fromRepoOwner, fromRepoName, toRepoSource, toRepoOwner, toRepoName)
+
+	go func(wg *sync.WaitGroup, ctx context.Context, fromRepoSource, fromRepoOwner, fromRepoName, toRepoSource, toRepoOwner, toRepoName string) {
 		defer wg.Done()
 		err := dbc.RenameComputedPipelines(ctx, fromRepoSource, fromRepoOwner, fromRepoName, toRepoSource, toRepoOwner, toRepoName)
 		if err != nil {
 			errors <- err
 		}
-	}(wg, ctx, fromRepoSource, fromRepoOwner, fromRepoName, toRepoSource, toRepoOwner, toRepoName)
-
-	go func(wg sync.WaitGroup, ctx context.Context, fromRepoSource, fromRepoOwner, fromRepoName, toRepoSource, toRepoOwner, toRepoName string) {
+	}(&wg, ctx, fromRepoSource, fromRepoOwner, fromRepoName, toRepoSource, toRepoOwner, toRepoName)
+
+	go func(wg *sync.WaitGroup, ctx context.Context, fromRepoSource, fromRepoOwner, fromRepoName, toRepoSource, toRepoOwner, toRepoName string) {
 		defer wg.Done()
 		err := dbc.RenameComputedReleases(ctx, fromRepoSource, fromRepoOwner, fromRepoName, toRepoSource, toRepoOwner, toRepoName)
 		if err != nil {
 			errors <- err
 		}
-	}(wg, ctx, fromRepoSource, fromRepoOwner, fromRepoName, toRepoSource, toRepoOwner, toRepoName)
+	}(&wg, ctx, fromRepoSource, fromRepoOwner, fromRepoName, toRepoSource, toRepoOwner, toRepoName)
 
 	wg.Wait()
 
 	close(errors)
 	for e := range errors {
+		ext.Error.Set(span, true)
+		span.LogFields(otlog.Error(e))
 		return e
->>>>>>> 4a5cdbf4
+	}
+
+	// update computed tables
+	err := dbc.UpsertComputedPipeline(ctx, toRepoSource, toRepoOwner, toRepoName)
+	if err != nil {
+		ext.Error.Set(span, true)
+		span.LogFields(otlog.Error(err))
+		return err
 	}
 
 	return nil
